--- conflicted
+++ resolved
@@ -64,11 +64,7 @@
 	if err != nil {
 		log.Fatalf("error opening file: %v", err)
 	}
-<<<<<<< HEAD
-	log.Println("traces are written to", mc.logfile)
-=======
 	fmt.Println("traces are written to", mc.logfile)
->>>>>>> 9b769a94
 	defer f.Close()
 	log.SetOutput(f)
 	var cur *mongo.Cursor
@@ -216,13 +212,6 @@
 	mc.cluster["databases"] = databases
 	log.SetOutput(os.Stdin)
 	var data []byte
-<<<<<<< HEAD
-	if data, err = bson.Marshal(mc.cluster); err == nil {
-		if err = gox.OutputGzipped(data, mc.filename); err == nil {
-			fmt.Println("BSON is written to", mc.filename)
-		}
-	}
-=======
 	if data, err = bson.Marshal(mc.cluster); err != nil {
 		return mc.cluster, err
 	} else if err = gox.OutputGzipped(data, mc.filename); err != nil {
@@ -230,7 +219,6 @@
 	}
 	// os.Remove(mc.logfile)
 	fmt.Println("BSON is written to", mc.filename)
->>>>>>> 9b769a94
 	return mc.cluster, err
 }
 
