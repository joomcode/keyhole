// Copyright 2018 Kuei-chun Chen. All rights reserved.

package mdb

import (
	"bufio"
	"bytes"
	"context"
	"encoding/gob"
	"errors"
	"fmt"
	"io/ioutil"
	"log"
	"os"
	"sort"
	"strings"
	"time"

	"github.com/simagix/gox"

	"go.mongodb.org/mongo-driver/bson"
	"go.mongodb.org/mongo-driver/mongo"
	"go.mongodb.org/mongo-driver/mongo/options"
)

// Indexes holder indexes reader struct
type Indexes struct {
	client     *mongo.Client
	dbName     string
	filename   string
	indexesMap map[string]CollectionIndexes
	nocolor    bool
	verbose    bool
}

// AccessesDoc - accessss
type AccessesDoc struct {
	Ops   int       `json:"ops" bson:"ops"`
	Since time.Time `json:"since" bson:"since"`
}

// UsageDoc -
type UsageDoc struct {
	Host     string      `json:"host"`
	Accesses AccessesDoc `json:"accesses"`
}

// CollectionIndexes store index stats in a map
type CollectionIndexes map[string][]IndexStatsDoc

// IndexStatsDoc -
type IndexStatsDoc struct {
<<<<<<< HEAD
	Background              bool       `json:"background"`
	Collation               bson.D     `json:"collation"`
	EffectiveKey            string     `json:"effectivekey"`
	ExpireAfterSeconds      int32      `json:"expireafterseconds"`
	Fields                  []string   `json:"fields"`
	IndexKey                bson.D     `json:"indexkey"`
	IsDupped                bool       `json:"isdupped"`
	IsShardKey              bool       `json:"isshardkey"`
	Key                     string     `json:"key"`
	Name                    string     `json:"name"`
	PartialFilterExpression bson.D     `json:"partialfilterexpression"`
	Sparse                  bool       `json:"sparse"`
	TotalOps                int        `json:"totalops"`
	Unique                  bool       `json:"unique"`
	Usage                   []UsageDoc `json:"usage"`
	Version                 int32      `json:"version"`
=======
	Background              bool       `json:"background" bson:"background"`
	Collation               bson.D     `json:"collation" bson:"collation"`
	EffectiveKey            string     `json:"effectivekey" bson:"effectivekey"`
	ExpireAfterSeconds      int32      `json:"expireafterseconds" bson:"expireafterseconds"`
	Fields                  []string   `json:"fields" bson:"fields"`
	IndexKey                bson.D     `json:"indexkey" bson:"indexkey"`
	IsDupped                bool       `json:"isdupped" bson:"isdupped"`
	IsShardKey              bool       `json:"isshardkey" bson:"isshardkey"`
	Key                     string     `json:"key" bson:"key"`
	Name                    string     `json:"name" bson:"name"`
	PartialFilterExpression bson.D     `json:"partialfilterexpression" bson:"partialfilterexpression"`
	Sparse                  bool       `json:"sparse" bson:"sparse"`
	TotalOps                int        `json:"totalops" bson:"totalops"`
	Unique                  bool       `json:"unique" bson:"unique"`
	Usage                   []UsageDoc `json:"usage" bson:"usage"`
	Version                 int32      `json:"version" bson:"version"`
>>>>>>> 8ce9b17d
}

// NewIndexes establish seeding parameters
func NewIndexes(client *mongo.Client) *Indexes {
	gob.Register([]IndexStatsDoc{})
	hostname, _ := os.Hostname()
	return &Indexes{client: client, filename: hostname + "-index.bson.gz", indexesMap: map[string]CollectionIndexes{}}
<<<<<<< HEAD
}

// NewIndexesReader establish seeding parameters
func NewIndexesReader(client *mongo.Client) *Indexes {
	hostname, _ := os.Hostname()
	return &Indexes{client: client, filename: hostname + "-index.bson.gz", indexesMap: map[string]CollectionIndexes{}}
=======
>>>>>>> 8ce9b17d
}

// SetFilename sets output file name
func (ix *Indexes) SetFilename(filename string) {
	ix.filename = strings.Replace(filename, ":", "_", -1)
}

// SetIndexesMap sets indexes map
func (ix *Indexes) SetIndexesMap(indexesMap map[string]CollectionIndexes) {
	ix.indexesMap = indexesMap
}

// SetIndexesMapFromFile File sets indexes map from a file
func (ix *Indexes) SetIndexesMapFromFile(filename string) error {
<<<<<<< HEAD
	if strings.HasSuffix(filename, "-index.enc") {
		log.Println("Using a deprecated file type", filename)
		return ix.setIndexesMapFromEncodedFile(filename)
	} else if strings.HasSuffix(filename, "-index.bson.gz") {
		return ix.setIndexesMapFromBSONFile(filename)
=======
	if strings.HasSuffix(filename, "-index.bson.gz") {
		return ix.setIndexesMapFromBSONFile(filename)
	} else if strings.HasSuffix(filename, "-index.enc") { // encoded structure is deprecated, replaced with bson.gz
		log.Println("Using a deprecated file type", filename)
		return ix.setIndexesMapFromEncodedFile(filename)
>>>>>>> 8ce9b17d
	}
	return errors.New("unsupported file type")
}

// setIndexesMapFromBSONFile File sets indexes map from a file
func (ix *Indexes) setIndexesMapFromBSONFile(filename string) error {
	var data []byte
	var err error
	var fd *bufio.Reader
	if fd, err = gox.NewFileReader(filename); err != nil {
		return err
	}
	if data, err = ioutil.ReadAll(fd); err != nil {
		return err
	}
	return bson.Unmarshal(data, &ix.indexesMap)
}

// setIndexesMapFromEncodedFile File sets indexes map from a file
func (ix *Indexes) setIndexesMapFromEncodedFile(filename string) error {
	var data []byte
	var err error
	if data, err = ioutil.ReadFile(filename); err != nil {
		return err
	}
	buffer := bytes.NewBuffer(data)
	dec := gob.NewDecoder(buffer)
	return dec.Decode(&ix.indexesMap)
}

// SetNoColor set nocolor flag
func (ix *Indexes) SetNoColor(nocolor bool) {
	ix.nocolor = nocolor
}

// SetVerbose sets verbose level
func (ix *Indexes) SetVerbose(verbose bool) {
	ix.verbose = verbose
}

// SetDBName sets verbose level
func (ix *Indexes) SetDBName(dbName string) {
	ix.dbName = dbName
}

// GetIndexes list all indexes of collections of databases
func (ix *Indexes) GetIndexes() (map[string]CollectionIndexes, error) {
	var err error
	var dbNames []string
	ix.indexesMap = map[string]CollectionIndexes{} // reset
	if ix.dbName != "" {
		ix.indexesMap[ix.dbName], err = ix.GetIndexesFromDB(ix.dbName)
		return ix.indexesMap, err
	}

	if dbNames, err = ListDatabaseNames(ix.client); err != nil {
		return ix.indexesMap, err
	}
	cnt := 0
	for _, name := range dbNames {
		if name == "admin" || name == "config" || name == "local" {
			if ix.verbose == true {
				log.Println("Skip", name)
			}
			continue
		}
		cnt++
		if ix.verbose == true {
			log.Println("checking", name)
		}
		if ix.indexesMap[name], err = ix.GetIndexesFromDB(name); err != nil {
			return ix.indexesMap, err
		}
	}
	if cnt == 0 && ix.verbose == true {
		log.Println("No database is available")
	}
	return ix.indexesMap, err
}

// GetIndexesFromDB list all indexes of collections of a database
func (ix *Indexes) GetIndexesFromDB(dbName string) (CollectionIndexes, error) {
	var err error
	var cur *mongo.Cursor
	var ctx = context.Background()
	var indexesMap = CollectionIndexes{}
	if cur, err = ix.client.Database(dbName).ListCollections(ctx, bson.M{}); err != nil {
		return indexesMap, err
	}
	defer cur.Close(ctx)
	collections := []string{}
	for cur.Next(ctx) {
		var elem = map[string]interface{}{}
		if err = cur.Decode(&elem); err != nil {
			if ix.verbose == true {
				log.Println(err)
			}
			continue
		}
		coll := fmt.Sprintf("%v", elem["name"])
		collType := fmt.Sprintf("%v", elem["type"])
		if strings.Index(coll, "system.") == 0 || (elem["type"] != nil && collType != "collection") {
			if ix.verbose == true {
				log.Println("skip", coll)
			}
			continue
		}
		collections = append(collections, coll)
	}

	sort.Strings(collections)
	for _, collection := range collections {
		indexesMap[collection] = ix.GetIndexesFromCollection(ix.client.Database(dbName).Collection(collection))
	}
	return indexesMap, err
}

// GetIndexesFromCollection gets indexes from a collection
func (ix *Indexes) GetIndexesFromCollection(collection *mongo.Collection) []IndexStatsDoc {
	var err error
	var ctx = context.Background()
	var pipeline = MongoPipeline(`{"$indexStats": {}}`)
	var list []IndexStatsDoc
	var icur *mongo.Cursor
	var scur *mongo.Cursor
	if ix.verbose {
		log.Println("* GetIndexesFromCollection")
	}

	if scur, err = collection.Aggregate(ctx, pipeline); err != nil {
		log.Println(err)
		return list
	}
	var indexStats = []map[string]interface{}{}
	for scur.Next(ctx) {
		var result = map[string]interface{}{}
		if err = scur.Decode(&result); err != nil {
			log.Println(err)
			continue
		}
		indexStats = append(indexStats, result)
	}
	scur.Close(ctx)

	db := collection.Database().Name()
	cmd := bson.D{{Key: "listIndexes", Value: collection.Name()}}
	if icur, err = ix.client.Database(db).RunCommandCursor(ctx, cmd); err != nil {
		log.Println(err)
		return list
	}
	defer icur.Close(ctx)

	for icur.Next(ctx) {
		var idx = bson.D{}
		if err = icur.Decode(&idx); err != nil {
			log.Println(err)
			continue
		}

		var indexName string
		o := IndexStatsDoc{}
		for _, v := range idx {
			if v.Key == "name" {
				indexName = v.Value.(string)
				o.Name = indexName
			} else if v.Key == "key" {
				o.IndexKey = v.Value.(bson.D)
			} else if v.Key == "background" {
				o.Background, _ = v.Value.(bool)
			} else if v.Key == "expireAfterSeconds" {
				o.ExpireAfterSeconds = toInt32(v.Value)
			} else if v.Key == "sparse" {
				o.Sparse = v.Value.(bool)
			} else if v.Key == "unique" {
				o.Unique = v.Value.(bool)
			} else if v.Key == "partialFilterExpression" {
				o.PartialFilterExpression = v.Value.(bson.D)
			} else if v.Key == "collation" {
				o.Collation = v.Value.(bson.D)
			} else if v.Key == "v" {
				o.Version = v.Value.(int32)
			} else if v.Key == "ns" {
			} else if ix.verbose == true {
				fmt.Println("additional attrib", v.Key, v.Value)
			}
		}

		var strbuf bytes.Buffer
		fields := []string{}
		for n, value := range o.IndexKey {
			fields = append(fields, value.Key)
			if n == 0 {
				strbuf.WriteString("{ ")
			}
			strbuf.WriteString(value.Key + ": " + fmt.Sprint(value.Value))
			if n == len(o.IndexKey)-1 {
				strbuf.WriteString(" }")
			} else {
				strbuf.WriteString(", ")
			}
		}
		o.Fields = fields
		o.Key = strbuf.String()
		// Check shard keys
		var v map[string]interface{}
		ns := collection.Database().Name() + "." + collection.Name()
		if ix.verbose {
			log.Println("GetIndexesFromCollection", ns, o.Key)
		}
		if err = ix.client.Database("config").Collection("collections").FindOne(ctx, bson.M{"_id": ns, "key": o.IndexKey}).Decode(&v); err == nil {
			o.IsShardKey = true
		}
		o.EffectiveKey = strings.Replace(o.Key[2:len(o.Key)-2], ": -1", ": 1", -1)
		o.Usage = []UsageDoc{}
		for _, result := range indexStats {
			if result["name"].(string) == indexName {
				b, _ := bson.Marshal(result)
				var usage UsageDoc
				bson.Unmarshal(b, &usage)
				o.TotalOps += usage.Accesses.Ops
				o.Usage = append(o.Usage, usage)
			}
		}
		list = append(list, o)
	}
	sort.Slice(list, func(i, j int) bool { return (list[i].EffectiveKey < list[j].EffectiveKey) })
	for i, o := range list {
		if o.Key != "{ _id: 1 }" && o.IsShardKey == false {
			list[i].IsDupped = checkIfDupped(o, list)
		}
	}
	return list
}

// check if an index is a dup of others
func checkIfDupped(doc IndexStatsDoc, list []IndexStatsDoc) bool {
	for _, o := range list {
		// check indexes if not marked as dupped, has the same first field, and more or equal number of fields
		if o.IsDupped == false && doc.Fields[0] == o.Fields[0] && doc.Key != o.Key && len(o.Fields) >= len(doc.Fields) {
			nmatched := 0
			for i, fld := range doc.Fields {
				if i == 0 {
					continue
				}
				for j, field := range o.Fields {
					if j > 0 && fld == field {
						nmatched++
						break
					}
				}
			}
			if nmatched == len(doc.Fields)-1 {
				return true
			}
		}
	}
	return false
}

// Print prints indexes
func (ix *Indexes) Print() {
	ix.PrintIndexesOf(ix.indexesMap)
}

// PrintIndexesOf prints indexes
func (ix *Indexes) PrintIndexesOf(indexesMap map[string]CollectionIndexes) {
	var dbkeys []string
	for k := range indexesMap {
		dbkeys = append(dbkeys, k)
	}
	sort.Strings(dbkeys)
	for _, key := range dbkeys {
		collectionIndexes := indexesMap[key]
		var keys []string
		for k := range collectionIndexes {
			keys = append(keys, k)
		}
		sort.Strings(keys)
		for _, k := range keys {
			list := collectionIndexes[k]
			var buffer bytes.Buffer
			ns := key + "." + k
			buffer.WriteString("\n")
			buffer.WriteString(ns)
			buffer.WriteString(":\n")
			for _, o := range list {
				font := codeDefault
				tailCode := codeDefault
				if ix.nocolor {
					font = ""
					tailCode = ""
				}
				if o.Key == "{ _id: 1 }" {
					buffer.WriteString(fmt.Sprintf("%v  %v%v", font, o.Key, tailCode))
				} else if o.IsShardKey == true {
					buffer.WriteString(fmt.Sprintf("%v* %v%v", font, o.Key, tailCode))
				} else if o.IsDupped == true {
					if ix.nocolor == false {
						font = codeRed
					}
					buffer.WriteString(fmt.Sprintf("%vx %v%v", font, o.Key, tailCode))
				} else if o.TotalOps == 0 {
					if ix.nocolor == false {
						font = codeBlue
					}
					buffer.WriteString(fmt.Sprintf("%v? %v%v", font, o.Key, tailCode))
				} else {
					buffer.WriteString(fmt.Sprintf("  %v", o.Key))
				}

				for _, u := range o.Usage {
					buffer.Write([]byte("\n\thost: " + u.Host + ", ops: " + fmt.Sprintf("%v", u.Accesses.Ops) + ", since: " + fmt.Sprintf("%v", u.Accesses.Since)))
				}
				buffer.WriteString("\n")
			}
			fmt.Println(buffer.String())
		}
	}
}

// CreateIndexes creates indexes
func (ix *Indexes) CreateIndexes() error {
	var ctx = context.Background()
	var err error
	for db := range ix.indexesMap {
		indexes := ix.indexesMap[db]
		for k, list := range indexes {
			collection := ix.client.Database(db).Collection(k)
			for _, o := range list {
				if o.IsShardKey == true {
					// TODO
				}
				var indexKey bson.D
				for _, field := range o.Fields {
					for _, e := range o.IndexKey {
						if field == e.Key {
							indexKey = append(indexKey, e)
							break
						}
					}
				}

				opt := options.Index()
				opt.SetVersion(o.Version)
				opt.SetName(o.Name)
				if o.Background == true {
					opt.SetBackground(o.Background)
				}
				if o.ExpireAfterSeconds > 0 {
					opt.SetExpireAfterSeconds(o.ExpireAfterSeconds)
				}
				if o.Unique == true {
					opt.SetUnique(o.Unique)
				}
				if o.Sparse == true {
					opt.SetSparse(o.Sparse)
				}
				if o.Collation != nil {
					var collation *options.Collation
					if data, err := bson.Marshal(o.Collation); err != nil {
						fmt.Println(err)
					} else {
						bson.Unmarshal(data, &collation)
						opt.SetCollation(collation)
					}
				}
				if o.PartialFilterExpression != nil {
					opt.SetPartialFilterExpression(o.PartialFilterExpression)
				}
				if _, err = collection.Indexes().CreateOne(ctx, mongo.IndexModel{Keys: o.IndexKey, Options: opt}); err != nil {
					fmt.Println(err)
				}
			}
		}
	}
	return err
}

// Save saves indexes map to a file
func (ix *Indexes) Save() error {
	var err error
	var bsond bson.D
	var buf []byte
	if buf, err = bson.Marshal(ix.indexesMap); err != nil {
		return err
	}
	bson.Unmarshal(buf, &bsond)
	if buf, err = bson.Marshal(bsond); err != nil {
		return err
	}
<<<<<<< HEAD
	filename := ix.filename
	if idx := strings.LastIndex(filename, "-index.bson.gz"); idx > 0 {
		filename = filename[:idx] + "-index.enc"
	}
	ioutil.WriteFile(filename, data.Bytes(), 0644)
	fmt.Println("Encoded indexes info is written to", filename, "(deprecated)")

	var bsond bson.D
	var buf []byte
	if buf, err = bson.Marshal(ix.indexesMap); err != nil {
		return err
	}
	bson.Unmarshal(buf, &bsond)
	if buf, err = bson.Marshal(bsond); err != nil {
		return err
	}
	fmt.Println("Indexes info is written to", ix.filename)
	return gox.OutputGzipped(buf, ix.filename)
=======
	if err = gox.OutputGzipped(buf, ix.filename); err == nil {
		fmt.Println("Indexes info is written to", ix.filename)
	}

	if ix.verbose { // encoded structure is deprecated, replaced with bson.gz
		var data bytes.Buffer
		enc := gob.NewEncoder(&data)
		if err := enc.Encode(ix.indexesMap); err == nil {
			filename := ix.filename
			if idx := strings.LastIndex(filename, "-index.bson.gz"); idx > 0 {
				filename = filename[:idx] + "-index.enc"
			}
			ioutil.WriteFile(filename, data.Bytes(), 0644)
			fmt.Println("Encoded indexes info is written to", filename, "(deprecated)")
		}
	}
	return err
>>>>>>> 8ce9b17d
}<|MERGE_RESOLUTION|>--- conflicted
+++ resolved
@@ -50,24 +50,6 @@
 
 // IndexStatsDoc -
 type IndexStatsDoc struct {
-<<<<<<< HEAD
-	Background              bool       `json:"background"`
-	Collation               bson.D     `json:"collation"`
-	EffectiveKey            string     `json:"effectivekey"`
-	ExpireAfterSeconds      int32      `json:"expireafterseconds"`
-	Fields                  []string   `json:"fields"`
-	IndexKey                bson.D     `json:"indexkey"`
-	IsDupped                bool       `json:"isdupped"`
-	IsShardKey              bool       `json:"isshardkey"`
-	Key                     string     `json:"key"`
-	Name                    string     `json:"name"`
-	PartialFilterExpression bson.D     `json:"partialfilterexpression"`
-	Sparse                  bool       `json:"sparse"`
-	TotalOps                int        `json:"totalops"`
-	Unique                  bool       `json:"unique"`
-	Usage                   []UsageDoc `json:"usage"`
-	Version                 int32      `json:"version"`
-=======
 	Background              bool       `json:"background" bson:"background"`
 	Collation               bson.D     `json:"collation" bson:"collation"`
 	EffectiveKey            string     `json:"effectivekey" bson:"effectivekey"`
@@ -84,7 +66,6 @@
 	Unique                  bool       `json:"unique" bson:"unique"`
 	Usage                   []UsageDoc `json:"usage" bson:"usage"`
 	Version                 int32      `json:"version" bson:"version"`
->>>>>>> 8ce9b17d
 }
 
 // NewIndexes establish seeding parameters
@@ -92,15 +73,6 @@
 	gob.Register([]IndexStatsDoc{})
 	hostname, _ := os.Hostname()
 	return &Indexes{client: client, filename: hostname + "-index.bson.gz", indexesMap: map[string]CollectionIndexes{}}
-<<<<<<< HEAD
-}
-
-// NewIndexesReader establish seeding parameters
-func NewIndexesReader(client *mongo.Client) *Indexes {
-	hostname, _ := os.Hostname()
-	return &Indexes{client: client, filename: hostname + "-index.bson.gz", indexesMap: map[string]CollectionIndexes{}}
-=======
->>>>>>> 8ce9b17d
 }
 
 // SetFilename sets output file name
@@ -115,19 +87,11 @@
 
 // SetIndexesMapFromFile File sets indexes map from a file
 func (ix *Indexes) SetIndexesMapFromFile(filename string) error {
-<<<<<<< HEAD
-	if strings.HasSuffix(filename, "-index.enc") {
-		log.Println("Using a deprecated file type", filename)
-		return ix.setIndexesMapFromEncodedFile(filename)
-	} else if strings.HasSuffix(filename, "-index.bson.gz") {
-		return ix.setIndexesMapFromBSONFile(filename)
-=======
 	if strings.HasSuffix(filename, "-index.bson.gz") {
 		return ix.setIndexesMapFromBSONFile(filename)
 	} else if strings.HasSuffix(filename, "-index.enc") { // encoded structure is deprecated, replaced with bson.gz
 		log.Println("Using a deprecated file type", filename)
 		return ix.setIndexesMapFromEncodedFile(filename)
->>>>>>> 8ce9b17d
 	}
 	return errors.New("unsupported file type")
 }
@@ -518,26 +482,6 @@
 	if buf, err = bson.Marshal(bsond); err != nil {
 		return err
 	}
-<<<<<<< HEAD
-	filename := ix.filename
-	if idx := strings.LastIndex(filename, "-index.bson.gz"); idx > 0 {
-		filename = filename[:idx] + "-index.enc"
-	}
-	ioutil.WriteFile(filename, data.Bytes(), 0644)
-	fmt.Println("Encoded indexes info is written to", filename, "(deprecated)")
-
-	var bsond bson.D
-	var buf []byte
-	if buf, err = bson.Marshal(ix.indexesMap); err != nil {
-		return err
-	}
-	bson.Unmarshal(buf, &bsond)
-	if buf, err = bson.Marshal(bsond); err != nil {
-		return err
-	}
-	fmt.Println("Indexes info is written to", ix.filename)
-	return gox.OutputGzipped(buf, ix.filename)
-=======
 	if err = gox.OutputGzipped(buf, ix.filename); err == nil {
 		fmt.Println("Indexes info is written to", ix.filename)
 	}
@@ -555,5 +499,4 @@
 		}
 	}
 	return err
->>>>>>> 8ce9b17d
 }