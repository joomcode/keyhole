[[constraint]]
  version = "v1.1.2"
  #branch = "master"
  name = "go.mongodb.org/mongo-driver"

[[constraint]]
  branch = "master"
  name = "github.com/simagix/gox"

[[constraint]]
  version = "v0.1.0"
  name = "github.com/simagix/mongo-atlas"

[[constraint]]
<<<<<<< HEAD
  version = "v0.5.2"
=======
  version = "v0.7.0"
>>>>>>> bc22306b
  #branch = "dev"
  name = "github.com/simagix/mongo-ftdc"

[[override]]
  branch = "release-branch.go1.13"
  #branch = "master"
  name = "golang.org/x/sys"

[[constraint]]
  branch = "release-branch.go1.13"
  #branch = "master"
  name = "golang.org/x/crypto"

[prune]
  go-tests = true
  unused-packages = true<|MERGE_RESOLUTION|>--- conflicted
+++ resolved
@@ -12,11 +12,7 @@
   name = "github.com/simagix/mongo-atlas"
 
 [[constraint]]
-<<<<<<< HEAD
-  version = "v0.5.2"
-=======
   version = "v0.7.0"
->>>>>>> bc22306b
   #branch = "dev"
   name = "github.com/simagix/mongo-ftdc"
 
