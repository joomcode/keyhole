// Copyright 2018 Kuei-chun Chen. All rights reserved.

package main

import (
	"encoding/json"
	"flag"
	"fmt"
	"log"
	"net"
	"net/http"
	"os"
	"runtime"
	"strings"

	"github.com/simagix/gox"
	"github.com/simagix/keyhole/mdb"
	"github.com/simagix/keyhole/sim"
	"github.com/simagix/keyhole/sim/util"
	"github.com/simagix/mongo-atlas/atlas"
	anly "github.com/simagix/mongo-ftdc/analytics"
	"go.mongodb.org/mongo-driver/x/mongo/driver/connstring"
)

var version = "self-built"

func main() {
	allinfo := flag.Bool("allinfo", false, "get all cluster info")
	changeStreams := flag.Bool("changeStreams", false, "change streams watch")
	collection := flag.String("collection", "", "collection name to print schema")
	collscan := flag.Bool("collscan", false, "list only COLLSCAN (with --loginfo)")
	cardinality := flag.String("cardinality", "", "check collection cardinality")
	conn := flag.Int("conn", 0, "nuumber of connections")
	createIndex := flag.String("createIndex", "", "create indexes")
	diag := flag.String("diag", "", "diagnosis of server status or diagnostic.data")
	duration := flag.Int("duration", 5, "load test duration in minutes")
	drop := flag.Bool("drop", false, "drop examples collection before seeding")
	explain := flag.String("explain", "", "explain a query from a JSON doc or a log line")
	file := flag.String("file", "", "template file for seedibg data")
	ftdc := flag.Bool("ftdc", false, "download from atlas://user:key@group/cluster")
	index := flag.Bool("index", false, "get indexes info")
	info := flag.Bool("info", false, "get cluster info | Atlas info (atlas://user:key)")
	loginfo := flag.Bool("loginfo", false, "log performance analytic from file or Atlas")
	nocolor := flag.Bool("nocolor", false, "disable color codes")
	peek := flag.Bool("peek", false, "only collect stats")
	pause := flag.Bool("pause", false, "pause an Atlas cluster atlas://user:key@group/cluster")
	pipe := flag.String("pipeline", "", "aggregation pipeline")
	port := flag.Int("port", 5408, "web server port number")
	print := flag.String("print", "", "print contents of input file")
	redaction := flag.Bool("redact", false, "redact document")
	regex := flag.String("regex", "", "regex pattern for loginfo")
	request := flag.String("request", "", "Atlas API command")
	resume := flag.Bool("resume", false, "resume an Atlas cluster atlas://user:key@group/cluster")
	schema := flag.Bool("schema", false, "print schema")
	seed := flag.Bool("seed", false, "seed a database for demo")
	simonly := flag.Bool("simonly", false, "simulation only mode")
	sslCAFile := flag.String("sslCAFile", "", "CA file")
	sslPEMKeyFile := flag.String("sslPEMKeyFile", "", "client PEM file")
	tlsCAFile := flag.String("tlsCAFile", "", "TLS CA file")
	tlsCertificateKeyFile := flag.String("tlsCertificateKeyFile", "", "TLS CertificateKey File")
	tps := flag.Int("tps", 20, "number of trasaction per second per connection")
	total := flag.Int("total", 1000, "nuumber of documents to create")
	tx := flag.String("tx", "", "file with defined transactions")
	uri := flag.String("uri", "", "MongoDB URI") // orverides connection uri from args
	ver := flag.Bool("version", false, "print version number")
	verbose := flag.Bool("v", false, "verbose")
	vv := flag.Bool("vv", false, "very verbose")
	webserver := flag.Bool("web", false, "enable web server")
	wt := flag.Bool("wt", false, "visualize wiredTiger cache usage")
	yes := flag.Bool("yes", false, "bypass confirmation")

	flag.Parse()
	if *tlsCAFile == "" && *sslCAFile != "" {
		*tlsCAFile = *sslCAFile
	}
	if *tlsCertificateKeyFile == "" && *sslPEMKeyFile != "" {
		*tlsCertificateKeyFile = *sslPEMKeyFile
	}
	if *uri == "" && len(flag.Args()) > 0 {
		*uri = flag.Arg(0)
	}
	flagset := make(map[string]bool)
	flag.Visit(func(f *flag.Flag) { flagset[f.Name] = true })
	var err error
	if strings.HasPrefix(*uri, "atlas://") {
		var api *atlas.API
		if api, err = atlas.ParseURI(*uri); err != nil {
			log.Fatal(err)
		}
		api.SetArgs(flag.Args())
		api.SetFTDC(*ftdc)
		api.SetInfo(*info)
		api.SetLoginfo(*loginfo)
		api.SetPause(*pause)
		api.SetResume(*resume)
		api.SetRequest(*request)
		api.SetVerbose(*verbose)
		fmt.Println(api.Execute())

		if *loginfo {
			for _, filename := range api.GetLogNames() {
				fmt.Println("=> processing", filename)
				var str string
				li := mdb.NewLogInfo()
				li.SetKeyholeInfo(mdb.NewKeyholeInfo(version, "-loginfo"))
				li.SetVerbose(*verbose)
				if str, err = li.AnalyzeFile(filename, *redaction); err != nil {
					log.Println(err)
					continue
				}
				fmt.Println(str)
				if li.OutputFilename != "" {
					log.Println("Log info written to", li.OutputFilename)
					if *verbose { // encoded structure is deprecated, replaced with bson.gz
						filename := li.OutputFilename
						if idx := strings.LastIndex(filename, "-log.bson.gz"); idx > 0 {
							filename = filename[:idx] + "-log.enc"
						}
						log.Println("Encoded output written to", filename, "(deprecated)")
					}
				}
			}
		}
		os.Exit(0)
	} else if *webserver {
		filenames := append([]string{*diag}, flag.Args()...)
		addr := fmt.Sprintf(":%d", *port)
		if listener, err := net.Listen("tcp", addr); err != nil {
			log.Fatal(err)
		} else {
			listener.Close()
		}
		metrics := anly.NewMetrics()
		metrics.ProcessFiles(filenames)
		log.Fatal(http.ListenAndServe(addr, nil))
	} else if *diag != "" {
		filenames := append([]string{*diag}, flag.Args()...)
		metrics := anly.NewDiagnosticData()
		if str, e := metrics.PrintDiagnosticData(filenames); e != nil {
			log.Fatal(e)
		} else {
			fmt.Println(str)
		}
		os.Exit(0)
	} else if *loginfo {
		if len(flag.Args()) < 1 {
			log.Fatal("Usage: keyhole --loginfo filename")
		}
		filenames := []string{}
		for i, arg := range flag.Args() { // backward compatible
			if arg == "-collscan" || arg == "--collscan" {
				*collscan = true
			} else if arg == "-silent" || arg == "--silent" {
				*nocolor = true
			} else if arg == "-v" || arg == "--v" {
				*verbose = true
			} else if (arg == "-regex" || arg == "--regex") && *regex != "" {
				*regex = flag.Args()[i+1]
			} else {
				filenames = append(filenames, arg)
			}
		}
		li := mdb.NewLogInfo()
		li.SetKeyholeInfo(mdb.NewKeyholeInfo(version, "-loginfo"))
		li.SetRegexPattern(*regex)
		li.SetCollscan(*collscan)
		li.SetVerbose(*verbose)
		li.SetSilent(*nocolor)
		for _, filename := range filenames {
			var str string
			if str, err = li.AnalyzeFile(filename, *redaction); err != nil {
				log.Fatal(err)
			}
			fmt.Println(str)
			if li.OutputFilename != "" {
				log.Println("Log info written to", li.OutputFilename)
				if *verbose { // encoded structure is deprecated, replaced with bson.gz
					filename := li.OutputFilename
					if idx := strings.LastIndex(filename, "-log.bson.gz"); idx > 0 {
						filename = filename[:idx] + "-log.enc"
					}
					log.Println("Encoded output written to", filename, "(deprecated)")
				}
			}
		}
		os.Exit(0)
	} else if *ver {
		fmt.Println("keyhole", version)
		os.Exit(0)
	} else if *explain != "" && *uri == "" { //--explain file.json.gz (w/o uri)
		exp := mdb.NewExplain()
		if err = exp.PrintExplainResults(*explain); err != nil {
			log.Fatal(err)
		}
		os.Exit(0)
	} else if *print != "" {
		if err := mdb.PrintBSON(*print); err != nil {
			log.Fatal(err)
		}
		os.Exit(0)
	} else if len(*uri) == 0 {
		fmt.Println("Missing connection string")
		fmt.Println("Usage: keyhole [opts] uri")
		flag.PrintDefaults()
		os.Exit(0)
	}

	client, err := mdb.NewMongoClient(*uri, *tlsCAFile, *tlsCertificateKeyFile)
	if err != nil {
		log.Fatal(err)
	}
	connString, err := connstring.Parse(*uri)
	if err != nil {
		log.Fatal(err)
	}

	if *info == true || *allinfo == true {
<<<<<<< HEAD
		if *allinfo == true {
			*verbose = true
			*vv = true
=======
		params := "-info"
		if *allinfo == true {
			*verbose = true
			*vv = true
			params = "-allinfo"
		} else if *vv == true {
			params = "-info -vv"
		} else if *verbose == true {
			params = "-info -v"
>>>>>>> 3b39c86a
		}
		nConnections := 16
		if *conn != 0 {
			nConnections = *conn
		}
		mc := mdb.NewMongoCluster(client)
		mc.SetConnString(connString)
<<<<<<< HEAD
=======
		mc.SetKeyholeInfo(mdb.NewKeyholeInfo(version, params))
>>>>>>> 3b39c86a
		mc.SetNumberConnections(nConnections)
		mc.SetRedaction(*redaction)
		mc.SetVerbose(*verbose)
		mc.SetVeryVerbose(*vv)
		if doc, e := mc.GetClusterInfo(); e != nil {
			log.Fatal(e)
		} else if *verbose == false && *vv == false {
			fmt.Println(gox.Stringify(doc, "", "  "))
		}
		os.Exit(0)
	} else if *seed == true {
		f := sim.NewFeeder()
		f.SetCollection(*collection)
		f.SetDatabase(connString.Database)
		f.SetFile(*file)
		f.SetIsDrop(*drop)
		nConnection := 2 * runtime.NumCPU()
		if *conn != 0 {
			nConnection = *conn
		}
		f.SetNumberConnections(nConnection)
		f.SetTotal(*total)
		if err = f.SeedData(client); err != nil {
			log.Fatal(err)
		}
		os.Exit(0)
	} else if *index == true {
		ix := mdb.NewIndexes(client)
		ix.SetNoColor(*nocolor)
		if connString.Database == mdb.KeyholeDB {
			connString.Database = ""
		}
		ix.SetDBName(connString.Database)
		ix.SetVerbose(*verbose)
		if indexesMap, ixe := ix.GetIndexes(); ixe != nil {
			log.Fatal(err)
		} else {
			ix.PrintIndexesOf(indexesMap)
			if err = ix.Save(); err != nil {
				log.Fatal(err)
			}
		}
		os.Exit(0)
	} else if *createIndex != "" {
		if *uri == "" {
			log.Fatal("Usage: keyhole --createIndex <filename>-index.bson.gz mongodb://<...>")
		}
		ix := mdb.NewIndexes(client)
		ix.SetNoColor(*nocolor)
		ix.SetVerbose(*verbose)
		if err = ix.SetIndexesMapFromFile(*createIndex); err != nil {
			log.Fatal(err)
		}
		if err = ix.CreateIndexes(); err != nil {
			log.Fatal(err)
		}
		if indexesMap, ixe := ix.GetIndexes(); ixe != nil {
			log.Fatal(err)
		} else {
			ix.PrintIndexesOf(indexesMap)
		}
		os.Exit(0)
	} else if *schema == true {
		if *collection == "" {
			log.Fatal("usage: keyhole [-v] --schema --collection collection_name <mongodb_uri>")
		}
		c := client.Database(connString.Database).Collection(*collection)
		var str string
		if str, err = sim.GetSchema(c, *verbose); err != nil {
			log.Fatal(err)
		}
		fmt.Println(str)
		os.Exit(0)
	} else if *cardinality != "" { // --card <collection> [-v]
		card := mdb.NewCardinality(client)
		card.SetVerbose(*verbose)
		if summary, e := card.GetCardinalityArray(connString.Database, *cardinality); e != nil {
			log.Fatal(e)
		} else {
			fmt.Println(card.GetSummary(summary))
		}
		os.Exit(0)
	} else if *explain != "" { // --explain json_or_log_file  [-v]
		exp := mdb.NewExplain()
		exp.SetVerbose(*verbose)
		if err = exp.ExecuteAllPlans(client, *explain); err != nil {
			log.Fatal(err)
		}
		os.Exit(0)
	} else if *changeStreams == true {
		stream := mdb.NewChangeStream()
		stream.SetCollection(*collection)
		stream.SetDatabase(connString.Database)
		stream.SetPipelineString(*pipe)
		stream.Watch(client, util.Echo)
		os.Exit(0)
	}

	go func() {
		http.HandleFunc("/", gox.Cors(handler))
		addr := fmt.Sprintf(":%d", *port)
		log.Println(http.ListenAndServe(addr, nil))
	}()
	if *wt == true {
		wtc := mdb.NewWiredTigerCache(client)
		log.Printf("URL: http://localhost:%d/wt\n", *port)
		wtc.Start()
	}

	var runner *sim.Runner
	if runner, err = sim.NewRunner(*uri, *tlsCAFile, *tlsCertificateKeyFile); err != nil {
		log.Fatal(err)
	}
	runner.SetCollection(*collection)
	runner.SetTPS(*tps)
	runner.SetTemplateFilename(*file)
	runner.SetVerbose(*verbose)
	runner.SetSimulationDuration(*duration)
	runner.SetPeekingMode(*peek)
	runner.SetDropFirstMode(*drop)
	nConnection := runtime.NumCPU()
	if *conn != 0 {
		nConnection = *conn
	}
	runner.SetNumberConnections(nConnection)
	runner.SetTransactionTemplateFilename(*tx)
	runner.SetSimOnlyMode(*simonly)
	runner.SetAutoMode(*yes)
	if err = runner.Start(); err != nil {
		log.Fatal(err)
	}
	runner.CollectAllStatus()
}

func handler(w http.ResponseWriter, r *http.Request) {
	json.NewEncoder(w).Encode(map[string]interface{}{"ok": 1, "message": "hello keyhole!"})
}<|MERGE_RESOLUTION|>--- conflicted
+++ resolved
@@ -215,11 +215,6 @@
 	}
 
 	if *info == true || *allinfo == true {
-<<<<<<< HEAD
-		if *allinfo == true {
-			*verbose = true
-			*vv = true
-=======
 		params := "-info"
 		if *allinfo == true {
 			*verbose = true
@@ -229,7 +224,6 @@
 			params = "-info -vv"
 		} else if *verbose == true {
 			params = "-info -v"
->>>>>>> 3b39c86a
 		}
 		nConnections := 16
 		if *conn != 0 {
@@ -237,10 +231,7 @@
 		}
 		mc := mdb.NewMongoCluster(client)
 		mc.SetConnString(connString)
-<<<<<<< HEAD
-=======
 		mc.SetKeyholeInfo(mdb.NewKeyholeInfo(version, params))
->>>>>>> 3b39c86a
 		mc.SetNumberConnections(nConnections)
 		mc.SetRedaction(*redaction)
 		mc.SetVerbose(*verbose)
